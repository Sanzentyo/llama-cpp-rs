--- conflicted
+++ resolved
@@ -788,35 +788,6 @@
     );
     println!("cargo:rustc-link-search={}", build_dir.display());
 
-<<<<<<< HEAD
-    // On Windows/MSVC, static libraries do not pull transitive deps automatically.
-    // mtmd depends on the llama.cpp "common" library, which CMake places under
-    // <build_dir>/common/<Profile>/common.lib. Ensure we link it explicitly.
-    if cfg!(all(feature = "mtmd", target_os = "windows")) {
-        let candidate_profiles = [
-            profile.as_str(),
-            "RelWithDebInfo",
-            "MinSizeRel",
-            "Release",
-            "Debug",
-        ];
-        let mut linked = false;
-        for p in candidate_profiles.iter() {
-            let dir = cmake_build_dir.join("common").join(p);
-            let lib = dir.join("common.lib");
-            if lib.exists() {
-                println!("cargo:rustc-link-search=native={}", dir.display());
-                println!("cargo:rustc-link-lib=static=common");
-                linked = true;
-                break;
-            }
-        }
-        if !linked {
-            println!(
-                "cargo:warning=llama-cpp-sys-2: common.lib not found under {}",
-                cmake_build_dir.join("common").display()
-            );
-=======
     if cfg!(feature = "system-ggml") {
         // Extract library directory from CMake's found GGML package
         let cmake_cache = build_dir.join("build").join("CMakeCache.txt");
@@ -842,7 +813,6 @@
                 println!("cargo:rustc-link-search=native={}", lib_dir.display());
                 debug_log!("Added system GGML library path: {}", lib_dir.display());
             }
->>>>>>> 0763e022
         }
     }
 
