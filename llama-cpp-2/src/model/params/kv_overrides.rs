--- conflicted
+++ resolved
@@ -78,11 +78,7 @@
 }
 
 impl KvOverrides<'_> {
-<<<<<<< HEAD
-    pub(super) fn new(model_params: &'_ LlamaModelParams) -> KvOverrides<'_> {
-=======
     pub(super) fn new<'a>(model_params: &'a LlamaModelParams) -> KvOverrides<'a> {
->>>>>>> 0763e022
         KvOverrides { model_params }
     }
 }
