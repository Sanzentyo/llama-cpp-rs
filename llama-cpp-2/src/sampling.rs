//! Safe wrapper around `llama_sampler`.

use std::borrow::Borrow;
use std::ffi::{c_char, CString};
use std::fmt::{Debug, Formatter};

use crate::context::LlamaContext;
use crate::model::LlamaModel;
use crate::token::data_array::LlamaTokenDataArray;
use crate::token::logit_bias::LlamaLogitBias;
use crate::token::LlamaToken;

/// A safe wrapper around `llama_sampler`.
pub struct LlamaSampler {
    pub(crate) sampler: *mut llama_cpp_sys_2::llama_sampler,
}

impl Debug for LlamaSampler {
    fn fmt(&self, f: &mut Formatter<'_>) -> std::fmt::Result {
        f.debug_struct("LlamaSamplerChain").finish()
    }
}

impl LlamaSampler {
    /// Sample and accept a token from the idx-th output of the last evaluation
    #[must_use]
    pub fn sample(&mut self, ctx: &LlamaContext, idx: i32) -> LlamaToken {
        let token = unsafe {
            llama_cpp_sys_2::llama_sampler_sample(self.sampler, ctx.context.as_ptr(), idx)
        };

        LlamaToken(token)
    }

    /// Applies this sampler to a [`LlamaTokenDataArray`].
    pub fn apply(&self, data_array: &mut LlamaTokenDataArray) {
        data_array.apply_sampler(self);
    }

    /// Accepts a token from the sampler, possibly updating the internal state of certain samplers
    /// (e.g. grammar, repetition, etc.)
    pub fn accept(&mut self, token: LlamaToken) {
        unsafe { llama_cpp_sys_2::llama_sampler_accept(self.sampler, token.0) }
    }

    /// Accepts several tokens from the sampler or context, possibly updating the internal state of
    /// certain samplers (e.g. grammar, repetition, etc.)
    pub fn accept_many(&mut self, tokens: impl IntoIterator<Item = impl Borrow<LlamaToken>>) {
        for token in tokens {
            unsafe { llama_cpp_sys_2::llama_sampler_accept(self.sampler, token.borrow().0) }
        }
    }

    /// Accepts several tokens from the sampler or context, possibly updating the internal state of
    /// certain samplers (e.g. grammar, repetition, etc.)
    #[must_use]
    pub fn with_tokens(
        mut self,
        tokens: impl IntoIterator<Item = impl Borrow<LlamaToken>>,
    ) -> Self {
        self.accept_many(tokens);
        self
    }

    /// Resets the internal state of the sampler.
    ///
    /// This can be useful when you want to start fresh with a sampler without creating a new instance.
    pub fn reset(&mut self) {
        unsafe {
            llama_cpp_sys_2::llama_sampler_reset(self.sampler);
        }
    }

    /// Gets the random seed used by this sampler.
    ///
    /// Returns:
    /// - For random samplers (dist, mirostat, mirostat_v2): returns their current seed
    /// - For sampler chains: returns the first non-default seed found in reverse order
    /// - For all other samplers: returns 0xFFFFFFFF
    #[must_use]
    pub fn get_seed(&self) -> u32 {
        unsafe { llama_cpp_sys_2::llama_sampler_get_seed(self.sampler) }
    }

    /// Combines a list of samplers into a single sampler that applies each component sampler one
    /// after another.
    ///
    /// If you are using a chain to select a token, the chain should always end with one of
    /// [`LlamaSampler::greedy`], [`LlamaSampler::dist`], [`LlamaSampler::mirostat`], and
    /// [`LlamaSampler::mirostat_v2`].
    #[must_use]
    pub fn chain(samplers: impl IntoIterator<Item = Self>, no_perf: bool) -> Self {
        unsafe {
            let chain = llama_cpp_sys_2::llama_sampler_chain_init(
                llama_cpp_sys_2::llama_sampler_chain_params { no_perf },
            );

            for sampler in samplers {
                llama_cpp_sys_2::llama_sampler_chain_add(chain, sampler.sampler);

                // Do not call `llama_sampler_free` on the sampler, as the internal sampler is now
                // owned by the chain
                std::mem::forget(sampler);
            }

            Self { sampler: chain }
        }
    }

    /// Same as [`Self::chain`] with `no_perf = false`.
    ///
    /// # Example
    /// ```rust
    /// use llama_cpp_2::token::{
    ///    LlamaToken,
    ///    data::LlamaTokenData,
    ///    data_array::LlamaTokenDataArray
    /// };
    /// use llama_cpp_2::sampling::LlamaSampler;
    /// use llama_cpp_2::llama_backend::LlamaBackend;
    /// let backend = LlamaBackend::init().unwrap();
    ///
    /// let mut data_array = LlamaTokenDataArray::new(vec![
    ///     LlamaTokenData::new(LlamaToken(0), 0., 0.),
    ///     LlamaTokenData::new(LlamaToken(1), 1., 0.),
    ///     LlamaTokenData::new(LlamaToken(2), 2., 0.),
    /// ], false);
    ///
    /// data_array.apply_sampler(&mut LlamaSampler::chain_simple([
    ///     LlamaSampler::temp(0.5),
    ///     LlamaSampler::greedy(),
    /// ]));
    ///
    /// assert_eq!(data_array.data[0].logit(), 0.);
    /// assert_eq!(data_array.data[1].logit(), 2.);
    /// assert_eq!(data_array.data[2].logit(), 4.);
    ///
    /// assert_eq!(data_array.data.len(), 3);
    /// assert_eq!(data_array.selected_token(), Some(LlamaToken(2)));
    /// ```
    #[must_use]
    pub fn chain_simple(samplers: impl IntoIterator<Item = Self>) -> Self {
        Self::chain(samplers, false)
    }

    #[allow(clippy::doc_markdown)]
    /// Updates the logits l_i' = l_i/t. When t <= 0.0f, the maximum logit is kept at it's original
    /// value, the rest are set to -inf
    ///
    /// # Example:
    /// ```rust
    /// use llama_cpp_2::token::{
    ///    LlamaToken,
    ///    data::LlamaTokenData,
    ///    data_array::LlamaTokenDataArray
    /// };
    /// use llama_cpp_2::sampling::LlamaSampler;
    ///
    /// let mut data_array = LlamaTokenDataArray::new(vec![
    ///     LlamaTokenData::new(LlamaToken(0), 0., 0.),
    ///     LlamaTokenData::new(LlamaToken(1), 1., 0.),
    ///     LlamaTokenData::new(LlamaToken(2), 2., 0.),
    /// ], false);
    ///
    /// data_array.apply_sampler(&mut LlamaSampler::temp(0.5));
    ///
    /// assert_eq!(data_array.data[0].logit(), 0.);
    /// assert_eq!(data_array.data[1].logit(), 2.);
    /// assert_eq!(data_array.data[2].logit(), 4.);
    /// ```
    #[must_use]
    pub fn temp(t: f32) -> Self {
        let sampler = unsafe { llama_cpp_sys_2::llama_sampler_init_temp(t) };
        Self { sampler }
    }

    /// Dynamic temperature implementation (a.k.a. entropy) described in the paper
    /// <https://arxiv.org/abs/2309.02772>.
    #[must_use]
    pub fn temp_ext(t: f32, delta: f32, exponent: f32) -> Self {
        let sampler = unsafe { llama_cpp_sys_2::llama_sampler_init_temp_ext(t, delta, exponent) };
        Self { sampler }
    }

    /// Top-K sampling described in academic paper "The Curious Case of Neural Text Degeneration"
    /// <https://arxiv.org/abs/1904.09751>
    ///
    /// # Example:
    /// ```rust
    /// use llama_cpp_2::token::{
    ///    LlamaToken,
    ///    data::LlamaTokenData,
    ///    data_array::LlamaTokenDataArray
    /// };
    /// use llama_cpp_2::sampling::LlamaSampler;
    ///
    /// let mut data_array = LlamaTokenDataArray::new(vec![
    ///     LlamaTokenData::new(LlamaToken(0), 0., 0.),
    ///     LlamaTokenData::new(LlamaToken(1), 1., 0.),
    ///     LlamaTokenData::new(LlamaToken(2), 2., 0.),
    ///     LlamaTokenData::new(LlamaToken(3), 3., 0.),
    /// ], false);
    ///
    /// data_array.apply_sampler(&mut LlamaSampler::top_k(2));
    ///
    /// assert_eq!(data_array.data.len(), 2);
    /// assert_eq!(data_array.data[0].id(), LlamaToken(3));
    /// assert_eq!(data_array.data[1].id(), LlamaToken(2));
    /// ```
    #[must_use]
    pub fn top_k(k: i32) -> Self {
        let sampler = unsafe { llama_cpp_sys_2::llama_sampler_init_top_k(k) };
        Self { sampler }
    }

    /// Top-nσ sampling as described in academic paper "Top-nσ: Not All Logits Are You Need"
    /// <https://arxiv.org/pdf/2411.07641>
    ///
    /// This method filters logits by selecting only those within *n* standard deviations of the mean.
    ///
    /// # Parameters
    /// - `n`: Number of standard deviations from the mean to include in sampling
    ///
    /// # Example
    /// ```rust
    /// use llama_cpp_2::sampling::LlamaSampler;
    /// use llama_cpp_2::token::{
    ///     LlamaToken,
    ///     data::LlamaTokenData,
    ///     data_array::LlamaTokenDataArray
    /// };
    ///
    /// let mut data_array = LlamaTokenDataArray::new(vec![
    ///     LlamaTokenData::new(LlamaToken(0), 0.0, 0.0),
    ///     LlamaTokenData::new(LlamaToken(1), 1.0, 0.0),
    ///     LlamaTokenData::new(LlamaToken(2), 2.0, 0.0),
    /// ], false);
    ///
    /// data_array.apply_sampler(&mut LlamaSampler::top_n_sigma(2.0));
    /// ```
    #[must_use]
    pub fn top_n_sigma(n: f32) -> Self {
        let sampler = unsafe { llama_cpp_sys_2::llama_sampler_init_top_n_sigma(n) };
        Self { sampler }
    }

    /// Locally Typical Sampling implementation described in the paper <https://arxiv.org/abs/2202.00666>.
    #[must_use]
    pub fn typical(p: f32, min_keep: usize) -> Self {
        let sampler = unsafe { llama_cpp_sys_2::llama_sampler_init_typical(p, min_keep) };
        Self { sampler }
    }

    /// Nucleus sampling described in academic paper "The Curious Case of Neural Text Degeneration"
    /// <https://arxiv.org/abs/1904.09751>
    #[must_use]
    pub fn top_p(p: f32, min_keep: usize) -> Self {
        let sampler = unsafe { llama_cpp_sys_2::llama_sampler_init_top_p(p, min_keep) };
        Self { sampler }
    }

    /// Minimum P sampling as described in <https://github.com/ggerganov/llama.cpp/pull/3841>
    #[must_use]
    pub fn min_p(p: f32, min_keep: usize) -> Self {
        let sampler = unsafe { llama_cpp_sys_2::llama_sampler_init_min_p(p, min_keep) };
        Self { sampler }
    }

    /// XTC sampler as described in <https://github.com/oobabooga/text-generation-webui/pull/6335>
    #[must_use]
    pub fn xtc(p: f32, t: f32, min_keep: usize, seed: u32) -> Self {
        let sampler = unsafe { llama_cpp_sys_2::llama_sampler_init_xtc(p, t, min_keep, seed) };
        Self { sampler }
    }

    /// Grammar sampler
    ///
    /// # Panics
    /// If either of ``grammar_str`` or ``grammar_root`` contain null bytes.
    #[must_use]
    pub fn grammar(model: &LlamaModel, grammar_str: &str, grammar_root: &str) -> Option<Self> {
        let grammar_str = CString::new(grammar_str).unwrap();
        let grammar_root = CString::new(grammar_root).unwrap();

        let sampler = unsafe {
            llama_cpp_sys_2::llama_sampler_init_grammar(
                model.vocab_ptr(),
                grammar_str.as_ptr(),
                grammar_root.as_ptr(),
            )
        };

        if sampler.is_null() {
            None
        } else {
            Some(Self { sampler })
        }
    }

    /// Lazy grammar sampler, introduced in <https://github.com/ggerganov/llama.cpp/pull/9639>
    ///
    /// This sampler enforces grammar rules only when specific trigger words or tokens are encountered.
    ///
    /// # Panics
    /// - If `grammar_str` or `grammar_root` contain null bytes
    /// - If any trigger word contains null bytes
    #[must_use]
    pub fn grammar_lazy(
        model: &LlamaModel,
        grammar_str: &str,
        grammar_root: &str,
        trigger_words: impl IntoIterator<Item = impl AsRef<[u8]>>,
        trigger_tokens: &[LlamaToken],
    ) -> Option<Self> {
        let grammar_str = CString::new(grammar_str).unwrap();
        let grammar_root = CString::new(grammar_root).unwrap();

        let trigger_word_cstrings: Vec<CString> = trigger_words
            .into_iter()
            .map(|word| CString::new(word.as_ref()).unwrap())
            .collect();

        let mut trigger_word_ptrs: Vec<*const c_char> =
            trigger_word_cstrings.iter().map(|cs| cs.as_ptr()).collect();

        let sampler = unsafe {
            llama_cpp_sys_2::llama_sampler_init_grammar_lazy(
                model.vocab_ptr(),
                grammar_str.as_ptr(),
                grammar_root.as_ptr(),
                trigger_word_ptrs.as_mut_ptr(),
                trigger_word_ptrs.len(),
                trigger_tokens.as_ptr().cast(),
                trigger_tokens.len(),
            )
        };

<<<<<<< HEAD
        Self { sampler }
=======
        if sampler.is_null() {
            None
        } else {
            Some(Self { sampler })
        }
>>>>>>> 56ae827f
    }

    /// DRY sampler, designed by p-e-w, as described in:
    /// <https://github.com/oobabooga/text-generation-webui/pull/5677>, porting Koboldcpp
    /// implementation authored by pi6am: <https://github.com/LostRuins/koboldcpp/pull/982>
    ///
    /// # Panics
    /// If any string in ``seq_breakers`` contains null bytes.
    #[allow(missing_docs)]
    #[must_use]
    pub fn dry(
        model: &LlamaModel,
        multiplier: f32,
        base: f32,
        allowed_length: i32,
        penalty_last_n: i32,
        seq_breakers: impl IntoIterator<Item = impl AsRef<[u8]>>,
    ) -> Self {
        let seq_breakers: Vec<CString> = seq_breakers
            .into_iter()
            .map(|s| CString::new(s.as_ref()).expect("A sequence breaker contains null bytes"))
            .collect();
        let mut seq_breaker_pointers: Vec<*const c_char> =
            seq_breakers.iter().map(|s| s.as_ptr()).collect();

        let sampler = unsafe {
            llama_cpp_sys_2::llama_sampler_init_dry(
                model.vocab_ptr(),
                model
                    .n_ctx_train()
                    .try_into()
                    .expect("n_ctx_train exceeds i32::MAX"),
                multiplier,
                base,
                allowed_length,
                penalty_last_n,
                seq_breaker_pointers.as_mut_ptr(),
                seq_breaker_pointers.len(),
            )
        };
        Self { sampler }
    }

    /// Penalizes tokens for being present in the context.
    ///
    /// Parameters:  
    /// - ``penalty_last_n``: last n tokens to penalize (0 = disable penalty, -1 = context size)
    /// - ``penalty_repeat``: 1.0 = disabled
    /// - ``penalty_freq``: 0.0 = disabled
    /// - ``penalty_present``: 0.0 = disabled
    #[allow(clippy::too_many_arguments)]
    #[must_use]
    pub fn penalties(
        penalty_last_n: i32,
        penalty_repeat: f32,
        penalty_freq: f32,
        penalty_present: f32,
    ) -> Self {
        let sampler = unsafe {
            llama_cpp_sys_2::llama_sampler_init_penalties(
                penalty_last_n,
                penalty_repeat,
                penalty_freq,
                penalty_present,
            )
        };
        Self { sampler }
    }

    /// Mirostat 1.0 algorithm described in the paper <https://arxiv.org/abs/2007.14966>. Uses tokens instead of words.
    ///
    /// # Parameters:
    /// - ``n_vocab``: [`LlamaModel::n_vocab`]
    /// - ``seed``: Seed to initialize random generation with.
    /// - ``tau``: The target cross-entropy (or surprise) value you want to achieve for the
    ///     generated text. A higher value corresponds to more surprising or less predictable text,
    ///     while a lower value corresponds to less surprising or more predictable text.
    /// - ``eta``: The learning rate used to update `mu` based on the error between the target and
    ///     observed surprisal of the sampled word. A larger learning rate will cause `mu` to be
    ///     updated more quickly, while a smaller learning rate will result in slower updates.
    /// - ``m``: The number of tokens considered in the estimation of `s_hat`. This is an arbitrary
    ///     value that is used to calculate `s_hat`, which in turn helps to calculate the value of `k`.
    ///     In the paper, they use `m = 100`, but you can experiment with different values to see how
    ///     it affects the performance of the algorithm.
    #[must_use]
    pub fn mirostat(n_vocab: i32, seed: u32, tau: f32, eta: f32, m: i32) -> Self {
        let sampler =
            unsafe { llama_cpp_sys_2::llama_sampler_init_mirostat(n_vocab, seed, tau, eta, m) };
        Self { sampler }
    }

    /// Mirostat 2.0 algorithm described in the paper <https://arxiv.org/abs/2007.14966>. Uses tokens instead of words.
    ///
    /// # Parameters:
    /// - ``seed``: Seed to initialize random generation with.
    /// - ``tau``: The target cross-entropy (or surprise) value you want to achieve for the
    ///     generated text. A higher value corresponds to more surprising or less predictable text,
    ///     while a lower value corresponds to less surprising or more predictable text.
    /// - ``eta``: The learning rate used to update `mu` based on the error between the target and
    ///     observed surprisal of the sampled word. A larger learning rate will cause `mu` to be
    ///     updated more quickly, while a smaller learning rate will result in slower updates.
    #[must_use]
    pub fn mirostat_v2(seed: u32, tau: f32, eta: f32) -> Self {
        let sampler = unsafe { llama_cpp_sys_2::llama_sampler_init_mirostat_v2(seed, tau, eta) };
        Self { sampler }
    }

    /// Selects a token at random based on each token's probabilities
    #[must_use]
    pub fn dist(seed: u32) -> Self {
        let sampler = unsafe { llama_cpp_sys_2::llama_sampler_init_dist(seed) };
        Self { sampler }
    }

    /// Selects the most likely token
    ///
    /// # Example:
    /// ```rust
    /// use llama_cpp_2::token::{
    ///    LlamaToken,
    ///    data::LlamaTokenData,
    ///    data_array::LlamaTokenDataArray
    /// };
    /// use llama_cpp_2::sampling::LlamaSampler;
    ///
    /// let mut data_array = LlamaTokenDataArray::new(vec![
    ///     LlamaTokenData::new(LlamaToken(0), 0., 0.),
    ///     LlamaTokenData::new(LlamaToken(1), 1., 0.),
    /// ], false);
    ///
    /// data_array.apply_sampler(&mut LlamaSampler::greedy());
    ///
    /// assert_eq!(data_array.data.len(), 2);
    /// assert_eq!(data_array.selected_token(), Some(LlamaToken(1)));
    /// ```
    #[must_use]
    pub fn greedy() -> Self {
        let sampler = unsafe { llama_cpp_sys_2::llama_sampler_init_greedy() };
        Self { sampler }
    }

    /// Creates a sampler that applies bias values to specific tokens during sampling.
    ///
    /// # Parameters
    /// - ``n_vocab``: [`LlamaModel::n_vocab`]
    /// - ``biases``: Slice of [`LlamaLogitBias`] values specifying token-bias pairs
    ///
    /// # Example
    /// ```rust
    /// use llama_cpp_2::token::{LlamaToken, logit_bias::LlamaLogitBias};
    /// use llama_cpp_2::sampling::LlamaSampler;
    ///
    /// let biases = vec![
    ///     LlamaLogitBias::new(LlamaToken(1), 1.5),  // Increase probability of token 1
    ///     LlamaLogitBias::new(LlamaToken(2), -1.0), // Decrease probability of token 2
    /// ];
    ///
    /// // Assuming vocab_size of 32000
    /// let sampler = LlamaSampler::logit_bias(32000, &biases);
    /// ```
    #[must_use]
    pub fn logit_bias(n_vocab: i32, biases: &[LlamaLogitBias]) -> Self {
        let data = biases.as_ptr().cast::<llama_cpp_sys_2::llama_logit_bias>();

        let sampler = unsafe {
            llama_cpp_sys_2::llama_sampler_init_logit_bias(n_vocab, biases.len() as i32, data)
        };

        Self { sampler }
    }
}

impl Drop for LlamaSampler {
    fn drop(&mut self) {
        unsafe {
            llama_cpp_sys_2::llama_sampler_free(self.sampler);
        }
    }
}<|MERGE_RESOLUTION|>--- conflicted
+++ resolved
@@ -335,15 +335,11 @@
             )
         };
 
-<<<<<<< HEAD
-        Self { sampler }
-=======
         if sampler.is_null() {
             None
         } else {
             Some(Self { sampler })
         }
->>>>>>> 56ae827f
     }
 
     /// DRY sampler, designed by p-e-w, as described in:
